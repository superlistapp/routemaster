import 'package:routemaster/routemaster.dart';
import '../../path_parser.dart';
import 'errors.dart';
import 'router_result.dart';
import 'trie_node.dart';

/// A router for storing and retrieving routes that uses a Trie data structure.
class TrieRouter {
  final Trie<String, PageBuilder> _trie;

  /// Initializes an empty router.
  TrieRouter() : _trie = Trie();

  /// Adds all the given [routes] to the router.
  /// The key of the map is the route.
  void addAll(Map<String, PageBuilder> routes) {
    routes.forEach((key, value) {
      add(key, value);
    });
  }

  /// Throws a [ConflictingPathError] if there is a conflict.
  ///
  /// It is an error to add two segments prefixed with ':' at the same index.
  void add(String path, PageBuilder value) {
    assert(path.isNotEmpty);

    final pathSegments = pathContext.split(path);
    assert(pathSegments.isNotEmpty);

    final list = List<String>.from(pathSegments);
    var current = _trie.root;

    // Work downwards through the trie, adding nodes as needed, and keeping
    // track of whether we add any nodes.
    var i = 0;
    for (final pathSegment in list) {
      // Throw an error when two segments start with ':' at the same index.
      if (pathSegment.startsWith(':') &&
          current.containsWhere((k) => k!.startsWith(':')) &&
          !current.containsWhere((k) => k == pathSegment)) {
        throw ConflictingPathError(
            list,
            List<String?>.from(list).sublist(0, i)
              ..add(current.getWhere((k) => k!.startsWith(':'))!.key));
      }

      final isLastSegment = i == list.length - 1;

      if (current.contains(pathSegment)) {
        if (isLastSegment) {
          if (current.get(pathSegment)!.value != null) {
            throw DuplicatePathError(pathContext.joinAll(pathSegments));
          }

          // A child node has already been created, need to update it so it
          // points at the right value
          current.get(pathSegment)!.value = value;
        }
      } else {
        final template = pathContext.joinAll(pathSegments.take(i + 1));

        // No matching node for path, we need to create one
        if (isLastSegment) {
          // Last segment, add a node pointing at the value
          current.add(pathSegment, value, template);
        } else {
          // Not the last segment, add null node
          current.add(pathSegment, null, template);
        }
      }

      current = current.get(pathSegment)!;
      i++;
    }

    // Explicitly mark the end of a list of path segments. Otherwise, we might
    // say a path segment is present if it is a prefix of a different, longer
    // word that was added earlier.
    if (!current.contains(null)) {
      current.add(null, null, null);
    }
  }

  /// Returns a single matching result from the router, or null if no match
  /// was found.
  RouterResult? get(String route) {
    final pathSegments = pathContext.split(PathParser.stripQueryString(route));
    final parameters = <String, String>{};
<<<<<<< HEAD
    var current = _trie.root;

    for (final segment in pathSegments) {
      final nextNode = current.get(segment);
      if (nextNode != null) {
        current = nextNode;
        continue;
      }

      final pathParamNode = current.getWhere((k) => k?.startsWith(':') == true);
      if (pathParamNode != null) {
=======
    TrieNode<String?, PageBuilder?>? current = _trie.root;

    for (final segment in pathSegments) {
      if (current!.contains(segment)) {
        current = current.get(segment);
      } else if (current.containsWhere((k) => k!.startsWith(':'))) {
>>>>>>> 8e328ed9
        // If there is a segment that starts with `:`, we should match any
        // route.
        current = pathParamNode;

        // Add the current segment to the parameters. E.g. 'id': '123'
        parameters[current.key!.substring(1)] = segment;
        continue;
      }

      final wildcardNode = current.getWhere((k) => k == '*');
      if (wildcardNode != null) {
        // If there is a segment that starts with `:`, we should match any
        // route.
        current = wildcardNode;
        continue;
      }

      return null;
    }

    return RouterResult(
      builder: current.value!,
      pathParameters: parameters,
      pathSegment: route,
      pathTemplate: current.template!,
    );
  }

  /// Returns all matching results from the router, or null if no match was
  /// found.
  List<RouterResult>? getAll(String route) {
    final pathSegments = pathContext.split(PathParser.stripQueryString(route));
    final parameters = <String, String>{};
    final result = <RouterResult>[];

    void addToResult(int? count, TrieNode<String?, PageBuilder?> node) {
      final p = pathContext.joinAll(
        count == null ? pathSegments : pathSegments.take(count),
      );
      result.add(
        RouterResult(
          builder: node.value!,
          pathParameters: Map.unmodifiable(parameters),
          pathSegment: p,
          pathTemplate: node.template!,
        ),
      );
    }

    var current = _trie.root;
    var i = 0;

    for (final segment in pathSegments) {
      i++;

      if (current.contains(segment)) {
        current = current.get(segment)!;
        if (current.value != null) {
          addToResult(i, current);
        }

        continue;
      }

      final pathParamNode = current.getWhere((k) => k?.startsWith(':') == true);
      if (pathParamNode != null) {
        // If there is a segment that starts with `:`, we should match any
        // route.
        current = pathParamNode;

        // Add the current segment to the parameters. E.g. ':id': '123'
        parameters[current.key!.substring(1)] = segment;

        final nextSegment =
            i < pathSegments.length - 1 ? pathSegments[i] : null;
        final nextSegmentIsParam = nextSegment?.startsWith(':') ?? false;
        if (!nextSegmentIsParam && current.value != null) {
          addToResult(i, current);
        }

        continue;
      }

      final wildcardNode = current.getWhere((k) => k == '*');
      if (wildcardNode != null) {
        addToResult(null, wildcardNode);
        return result;
      }

      // Nothing found
      return null;
    }

    return result;
  }
}<|MERGE_RESOLUTION|>--- conflicted
+++ resolved
@@ -87,7 +87,6 @@
   RouterResult? get(String route) {
     final pathSegments = pathContext.split(PathParser.stripQueryString(route));
     final parameters = <String, String>{};
-<<<<<<< HEAD
     var current = _trie.root;
 
     for (final segment in pathSegments) {
@@ -99,14 +98,6 @@
 
       final pathParamNode = current.getWhere((k) => k?.startsWith(':') == true);
       if (pathParamNode != null) {
-=======
-    TrieNode<String?, PageBuilder?>? current = _trie.root;
-
-    for (final segment in pathSegments) {
-      if (current!.contains(segment)) {
-        current = current.get(segment);
-      } else if (current.containsWhere((k) => k!.startsWith(':'))) {
->>>>>>> 8e328ed9
         // If there is a segment that starts with `:`, we should match any
         // route.
         current = pathParamNode;
@@ -118,8 +109,6 @@
 
       final wildcardNode = current.getWhere((k) => k == '*');
       if (wildcardNode != null) {
-        // If there is a segment that starts with `:`, we should match any
-        // route.
         current = wildcardNode;
         continue;
       }
