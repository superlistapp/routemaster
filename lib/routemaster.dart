library routemaster;

export 'src/parser.dart';
export 'src/pages/guard.dart';
export 'src/pages/transition_page.dart';

import 'dart:async';
import 'dart:developer';
import 'package:flutter/cupertino.dart';
import 'package:flutter/foundation.dart';
import 'package:flutter/material.dart';
import 'package:flutter/widgets.dart';
import 'package:collection/collection.dart';
import 'src/not_found_page.dart';
import 'src/pages/guard.dart';
import 'src/path_parser.dart';
import 'src/system_nav.dart';
import 'src/trie_router/trie_router.dart';

part 'src/pages/page_stack.dart';
part 'src/pages/tab_pages.dart';
part 'src/pages/basic_pages.dart';
part 'src/pages/stack_page.dart';
<<<<<<< HEAD
part 'src/pages/flow_page.dart';
=======
>>>>>>> 22a7d695
part 'src/observers.dart';
part 'src/route_data.dart';

/// A function that builds a [Page] from given [RouteData].
typedef PageBuilder = RouteSettings Function(RouteData route);

/// A function that returns a [Page] when the given [path] couldn't be found.
typedef UnknownRouteCallback = RouteSettings Function(String path);

/// A standard simple routing table which takes a map of routes.
///
///   * [routes] - A map of paths and [PageBuilder] delegates that return
///     [Page] objects to build.
///
@immutable
class RouteMap {
  final UnknownRouteCallback? _onUnknownRoute;

  final _router = TrieRouter();

  /// Creates a standard simple routing table which takes a map of routes.
  ///
  ///   * [routes] - a map of paths and [PageBuilder] delegates that return
  ///     [Page] objects to build.
  ///
  ///   * [onUnknownRoute] - called when there's no match for a route.
  ///     There are two general options for this callback's operation:
  ///
  ///       1. Return a page, which will be displayed.
  ///
  ///     or
  ///
  ///       2. Use the routing delegate to, for instance, redirect to another
  ///          route and return null.
  ///
  RouteMap({
    required Map<String, PageBuilder> routes,
    UnknownRouteCallback? onUnknownRoute,
  }) : _onUnknownRoute = onUnknownRoute {
    _router.addAll(routes);
  }

  /// Generate a single [RouteResult] for the given [path]. Returns null if the
  /// path isn't valid.
  RouterResult? get(String path) {
    return _router.get(path);
  }

  /// Generate all [RouteResult] objects required to build the navigation tree
  /// for the given [path]. Returns null if the path isn't valid.
  List<RouterResult>? getAll(String path) {
    return _router.getAll(path);
  }

  /// Called when there's no match for a route. By default this returns
  /// [DefaultNotFoundPage], a simple page not found page.
  ///
  /// There are two general options for this callback's operation:
  ///
  ///   1. Return a page, which will be displayed.
  ///
  /// or
  ///
  ///   2. Use the routing delegate to, for instance, redirect to another route
  ///      and return null.
  ///
  RouteSettings onUnknownRoute(String path) {
    if (_onUnknownRoute != null) {
      return _onUnknownRoute!(path);
    }

    return MaterialPage<void>(
      child: DefaultNotFoundPage(path: path),
    );
  }
}

/// Provides access to router functionality.
///
/// For example: `Routemaster.of(context).push('/path')`
class Routemaster {
  // The current router delegate. This can change if the delegate is recreated.
  late RoutemasterDelegate _delegate;

  Routemaster._();

  /// Uses [PathUrlStrategy] on the web, which removes hashes from URLs. This
  /// must be called at app startup, before `runApp` is called.
  ///
  /// Calling this method does nothing when not running on the web.
  ///
  /// Note: to load pages directly by URL, your server needs to be set up
  /// correctly.
  ///
  /// For example, if your app's home is at http://dash.dev/myapp and you have
  /// an app page with the path '/settings', then trying to load
  /// http://dash.dev/myapp/settings will probably show a server 404 error
  /// without additional server configuration.
  ///
  /// You need to ensure server requests to dash.dev/myapp/*<anything>* return
  /// the Flutter app.
  static void setPathUrlStrategy() {
    if (kIsWeb) {
      SystemNav.setPathUrlStrategy(); // coverage:ignore-line
    }
  }

  /// Retrieves the nearest ancestor [Routemaster] object.
  static Routemaster of(BuildContext context) {
    final widget =
        context.dependOnInheritedWidgetOfExactType<_RoutemasterWidget>();

    assert(
      widget != null,
      "Couldn't get a Routemaster object from the given context.",
    );

    return widget!.routemaster;
  }

  /// The current global route.
  RouteData get currentRoute => _delegate.currentConfiguration!;

  /// Pops the current route from the router. Returns `true` if the pop was
  /// successful, or `false` if it wasn't.
  @optionalTypeArgs
  Future<bool> pop<T extends Object?>([T? value]) {
    return _delegate.pop(value);
  }

  /// Replaces the current route with [path].
  ///
  /// If the given [path] starts with a forward slash, it's treated as an
  /// absolute path.
  ///
  /// If it doesn't start with a forward slash, it's treated as a relative path
  /// to the current route.
  ///
  /// For example:
  ///
  ///   * If the current route is '/products' and you call `replace('1')`
  ///     you'll navigate to '/products/1'.
  ///
  ///   * If the current route is '/products' and you call `replace('/home')`
  ///     you'll navigate to '/home'.
  ///
  void replace(String path, {Map<String, String>? queryParameters}) {
    _delegate.replace(path, queryParameters: queryParameters);
  }

  /// Pushes [path] into the navigation tree.
  ///
  /// If the given [path] starts with a forward slash, it's treated as an
  /// absolute path.
  ///
  /// If it doesn't start with a forward slash, it's treated as a relative path
  /// to the current route.
  ///
  /// For example:
  ///
  ///   * If the current route is '/products' and you call `replace('1')`
  ///     you'll navigate to '/products/1'.
  ///
  ///   * If the current route is '/products' and you call `replace('/home')`
  ///     you'll navigate to '/home'.
  ///
  @optionalTypeArgs
  NavigationResult<T> push<T extends Object?>(
    String path, {
    Map<String, String>? queryParameters,
  }) {
    return _delegate.push<T>(path, queryParameters: queryParameters);
  }
}

/// Provides access to the [Route] created after a route has been pushed.
///
/// Also provides access to any value returned when popping the route.
@immutable
class NavigationResult<T extends Object?> {
  NavigationResult._();

  /// Returns the top-most route that was created as a result of the navigation.
  Future<Route> get route => _routeCompleter.future;
  final Completer<Route> _routeCompleter = Completer<Route>();

  /// Used to get the return value from a route.
  ///
  /// Return values are passed back when popping a route, for example:
  ///
  ///   `Navigator.of(context).pop('Return value')`
  ///
  Future<T?> get result async {
    final route = await _routeCompleter.future;
    final result = await route.popped as T?;
    return result;
  }
}

/// A delegate that is used by the [Router] widget to manage navigation.
class RoutemasterDelegate extends RouterDelegate<RouteData>
    with ChangeNotifier {
  /// Specifies how the top-level [Navigator] transitions between routes.
  ///
  /// If this isn't provided, a [DefaultTransitionDelegate] is used.
  ///
  /// This is only supplied to the top-level navigator, if you're using
  /// nested [PageStackNavigator] widgets you'll need to pass your custom
  /// [TransitionDelegate] to them individually.
  final TransitionDelegate? transitionDelegate;

  /// A function that returns a map of routes, to create pages from paths.
  final RouteMap Function(BuildContext context) routesBuilder;

  /// A list of observers for the router, and nested [Navigator] widgets.
  final List<RoutemasterObserver> observers;

  /// A function that returns the top-level navigator widgets. Normally this
  /// function would return a [PageStackNavigator].
  final Widget Function(
    BuildContext context,
    PageStack stack,
  )? navigatorBuilder;

  _RoutemasterState _state = _RoutemasterState();
  bool _isBuilding = false;
  bool _isDisposed = false;
  late BuildContext _context;

  /// Initializes the delegate.
  ///
  /// This uses a default [PageStackNavigator], to supply your own
  /// use [RoutemasterDelegate.builder].
  RoutemasterDelegate({
    required this.routesBuilder,
    this.transitionDelegate,
    this.observers = const [],
  }) : navigatorBuilder = null {
    _state.routemaster._delegate = this;
  }

  /// Initializes the delegate with a custom [PageStackNavigator] builder via
  /// [navigatorBuilder]. For instance, if you wanted to add a observer to just
  /// the top-level navigator.
  RoutemasterDelegate.builder({
    required this.routesBuilder,
    required this.navigatorBuilder,
    this.observers = const [],
  }) : transitionDelegate = null {
    _state.routemaster._delegate = this;
  }

  /// Disposes the delegate. The delegate must not be used once this method has
  /// been called.
  @override
  void dispose() {
    _isDisposed = true;
    super.dispose();
  }

  /// Called by the [Router] when the [Router.backButtonDispatcher] reports that
  /// the operating system is requesting that the current route be popped.
  @override
  Future<bool> popRoute() async {
    assert(!_isDisposed);
    return pop();
  }

  /// Attempts to pops the top-level route. Returns `true` if a route was
  /// successfully popped, otherwise `false`.
  ///
  /// An optional value can be passed to the previous route via the [result]
  /// parameter.
  @optionalTypeArgs
  Future<bool> pop<T extends Object?>([T? result]) async {
    assert(!_isDisposed);

    final popResult = await _state.stack.maybePop<T>(result);
    if (popResult) {
      _markNeedsUpdate();
    }
    return popResult;
  }

  /// Replaces the current route with [path]. On the web, this prevents the user
  /// returning to the previous route via the back button.
  ///
  ///   * [path] - an absolute or relative path.
  ///
  ///   * [queryParameters] - an optional map of parameters to be passed to the
  ///     created page.
  ///
  void replace(String path, {Map<String, String>? queryParameters}) {
    assert(!_isDisposed);

    // Otherwise we do a convoluted dance which uses a custom UrlStrategy that
    // supports replacing the URL.
    _navigate(
      uri: PathParser.getAbsolutePath(
        basePath: currentConfiguration!.fullPath,
        path: path,
        queryParameters: queryParameters,
      ),
      queryParameters: queryParameters,
      isReplacement: true,
    );
  }

  /// Pushes [path] into the navigation tree.
  ///
  ///   * [path] - an absolute or relative path.
  ///
  ///   * [queryParameters] - an optional map of parameters to be passed to the
  ///     created page.
  ///
  @optionalTypeArgs
  NavigationResult<T> push<T extends Object?>(String path,
      {Map<String, String>? queryParameters}) {
    assert(!_isDisposed);

    final result = NavigationResult<T>._();
    _navigate(
      uri: PathParser.getAbsolutePath(
        basePath: currentConfiguration!.fullPath,
        path: path,
        queryParameters: queryParameters,
      ),
      queryParameters: queryParameters,
      isReplacement: false,
      navigationResult: result,
    );
    return result;
  }

  /// Marks the router as needing an update, for instance of the current path
  /// has changed.
  void _markNeedsUpdate() {
    assert(!_isDisposed);

    _updateCurrentConfiguration();

    if (!_isBuilding) {
      notifyListeners();
    }
  }

  @override
  Widget build(BuildContext context) {
    assert(!_isDisposed);

    _context = context;

    return _RoutemasterStateTracker(
      delegate: this,
      builder: (context) {
        return _RoutemasterWidget(
          routemaster: _state.routemaster,
          routeData: currentConfiguration!,
          child: navigatorBuilder != null
              ? navigatorBuilder!(context, _state.stack)
              : PageStackNavigator(
                  stack: _state.stack,
                  transitionDelegate: transitionDelegate ??
                      const DefaultTransitionDelegate<dynamic>(),
                ),
        );
      },
    );
  }

  // Returns a [RouteData] that matches the current route state.
  // This is used to update a browser's current URL.
  @override
  RouteData? get currentConfiguration {
    assert(!_isDisposed);

    return _state.currentConfiguration;
  }

  /// Reports the current path to the Flutter routing system, and any observers.
  void _updateCurrentConfiguration({bool isReplacement = false}) {
    final currentPages = _state.stack._getCurrentPages();

    if (currentPages.isNotEmpty) {
      final pageWrapper = currentPages.last;
      final routeData = pageWrapper.routeData;

      void _update() {
        if (_state.currentConfiguration!.fullPath != routeData.fullPath) {
          _state.currentConfiguration = routeData;

          _markNeedsUpdate();

          for (final observer in observers) {
            observer.didChangeRoute(routeData, pageWrapper._getOrCreatePage());
          }
        }
      }

      if (kIsWeb && isReplacement) {
        // Update without the router changing the URL or adding a history entry
        Router.neglect(_context, _update); // coverage:ignore-line

        // Set the URL directly
        SystemNav.replaceUrl(routeData); // coverage:ignore-line
      } else {
        _update();
      }
    }
  }

  // Called when a new URL is set. The RouteInformationParser will parse the
  // URL, and return a new [RouteData], that gets passed this this method.
  //
  // This method then modifies the state based on that information.
  @override
  Future<void> setNewRoutePath(RouteData routeData) {
    assert(!_isDisposed);

    _navigate(
      uri: routeData._uri,
      queryParameters: routeData.queryParameters,
      isReplacement: false,
    );

    return SynchronousFuture(null);
  }

  @override
  Future<void> setInitialRoutePath(RouteData configuration) {
    assert(!_isDisposed);

    _state.currentConfiguration = configuration;
    return SynchronousFuture(null);
  }

  void _initRouter(BuildContext context) {
    final routerNeedsBuilding = _state.routeMap == null;

    if (routerNeedsBuilding) {
      _state.routeMap = _buildRoutes(context);

      final pending = _state.pendingNavigation;
      if (pending != null) {
        // Process pending navigation after rebuild
        _navigate(
          uri: pending.uri,
          isReplacement: pending.isReplacement,
          navigationResult: pending.result,
          useCurrentState: false,
        );
      } else {
        _navigate(
          uri: currentConfiguration?._uri ?? Uri(path: '/'),
          isReplacement: false,
          useCurrentState: false,
        );
      }
    }
  }

  void _rebuildRouter(BuildContext context) {
    _state.routeMap = null;

    _isBuilding = true;
    _initRouter(context);
    _isBuilding = false;
  }

  void _navigate({
    required Uri uri,
    required bool isReplacement,
    NavigationResult? navigationResult,
    Map<String, String>? queryParameters,
    bool useCurrentState = true,
    bool isRetry = false,
  }) {
    if (_state.routeMap == null) {
      // routeMap can be null after a hot reload
      return;
    }

    _state.pendingNavigation = null;
    final request = _RouteRequest(
      uri: uri,
      isReplacement: isReplacement,
      result: navigationResult,
    );

    var pages = _createAllPageWrappers(
      currentRoutes:
          useCurrentState ? _state.stack._getCurrentPages().toList() : null,
      request: request,
    );

    if (pages == null) {
      final noCurrentPages = _state.stack._getCurrentPages().isEmpty;

      // No page found from router
      if (isRetry || noCurrentPages) {
        // Either we're retrying after giving the routing map a chance to
        // rebuild, or we don't have a current stack of pages so we *have* to
        // build immediately.
        pages = _onUnknownRoute(request);
      } else {
        // No page has been found, but we don't call onUnknownRoute immediately.
        // Instead we schedule a new navigation for after this frame. This is
        // for cases where the user has updated the route map (e.g. by changing
        // the app state) and called .push() within the same frame.
        _state.pendingNavigation = request;

        if (!_isBuilding) {
          // Schedule rebuild if we're not in build phase
          notifyListeners();
        }

        WidgetsBinding.instance!.addPostFrameCallback((timeStamp) {
          if (_state.pendingNavigation != null) {
            // Retry navigation
            _navigate(
              uri: uri,
              isReplacement: isReplacement,
              useCurrentState: useCurrentState,
              navigationResult: navigationResult,
              queryParameters: queryParameters,
              isRetry: true,
            );
          }
        });

        return;
      }
    }

    assert(pages.isNotEmpty);

    _state.stack._pageWrappers = pages;

    final pathIsSame =
        _state.currentConfiguration!.fullPath == pages.last.routeData.fullPath;

    _updateCurrentConfiguration(
      isReplacement: pathIsSame || isReplacement,
    );
  }

  /// Called when dependencies of the [routesBuilder] changed.
  ///
  /// This triggers a full rebuild of the routes.
  void _didChangeDependencies(BuildContext context) {
    if (currentConfiguration == null) {
      return;
    }

    // Reset state
    _rebuildRouter(context);

    // Already building; schedule rebuild for next frame
    WidgetsBinding.instance?.addPostFrameCallback((_) {
      _markNeedsUpdate();
    });
  }

  /// The main Routemaster algorithm that turns a route request into a list of
  /// pages. It attempts to reuse current pages from [currentRoutes] if they
  /// exist.
  List<PageWrapper>? _createAllPageWrappers({
    required _RouteRequest request,
    List<PageWrapper>? currentRoutes,
    List<String>? redirects,
  }) {
    final requestedPath = request.uri.toString();
    final routerResult = _getAllRouterResults(requestedPath);

    if (routerResult == null || routerResult.isEmpty) {
      return null;
    }

    var result = <PageWrapper>[];
    var i = 0;

    // Loop through routes in reverse order
    for (final routerData in routerResult.reversed) {
      final isLastRoute = i++ == 0;

      // Look the route up in the routing map
      final routeData = RouteData.fromRouterResult(
        routerData,
        // Only the last route gets query parameters
        isLastRoute ? request.uri : Uri(path: routerData.pathSegment),
        isReplacement: request.isReplacement,
      );

      // Get a page wrapper object for the current route
<<<<<<< HEAD
      final page = routerData.builder(routeData);
      _assertIsPage(page, routeData.fullPath);

      final current = isLastRoute
          ? _createPageWrapper(
              routeRequest: request,
              page: page as Page,
              routeData: routeData,
              isLastRoute: true,
            )
          : _getOrCreatePageWrapper(
              routeRequest: request,
              routeData: routeData,
              currentRoutes: currentRoutes,
              routerResult: routerData,
            );
=======
      late final _PageResult current;
      if (isLastRoute) {
        final page = routerData.builder(routeData);
        _assertIsPage(page, routeData.fullPath);
        current = _createPageWrapper(
          routeRequest: request,
          page: page as Page,
          routeData: routeData,
          isLastRoute: true,
        );
      } else {
        current = _getOrCreatePageWrapper(
          routeRequest: request,
          routeData: routeData,
          currentRoutes: currentRoutes,
          routerResult: routerData,
        );
      }
>>>>>>> 22a7d695

      if (current is _PageWrapperResult) {
        final page = current.pageWrapper;

        if (isLastRoute) {
          // Set the page result for popped return values
          page.result = request.result;
        }

        assert(page._routeData != null);
        assert(page._page != null);

        if (result.isNotEmpty && page.maybeSetChildPages(result)) {
          result = [page];
        } else {
          result.insert(0, page);
        }
      }

      if (!isLastRoute) {
        // We only follow redirects and not found for the last route
        continue;
      }

      if (current is _NotFoundResult) {
        return _onUnknownRoute(request);
      }

      if (current is _RedirectResult) {
        if (kDebugMode) {
          redirects = _debugCheckRedirectLoop(redirects, requestedPath);
        }

        return _createAllPageWrappers(
          currentRoutes: currentRoutes,
          redirects: redirects,
          request: _RouteRequest(
            uri: Uri.parse(current.redirectPath),
            isReplacement: request.isReplacement,
          ),
        );
      }
    }

    assert(result.isNotEmpty, "_createAllStates can't return empty list");

    return result;
  }

  /// Gets a list of results from the router. If a result can't be found, the
  /// router is rebuilt and the request retried. This is for cases where some
  /// state has updated but the map hasn't yet been rebuilt.
  List<RouterResult>? _getAllRouterResults(String requestedPath) {
    return _state.routeMap!.getAll(requestedPath);
  }

  RouteMap _buildRoutes(BuildContext context) {
    assert(
      context.owner!.debugBuilding,
      'Tried to call route builder outside of build phase',
    );

    return routesBuilder(context);
  }

  /// If there's a current route matching the path in the tree, return it.
  /// Otherwise create a new one. This could possibly be made more efficient
  /// By using a map rather than iterating over all currentRoutes.
  _PageResult _getOrCreatePageWrapper({
    required _RouteRequest routeRequest,
    required RouteData routeData,
    required List<PageWrapper>? currentRoutes,
    required RouterResult routerResult,
  }) {
    if (currentRoutes != null) {
      final currentState = currentRoutes.firstWhereOrNull(
        ((element) => element.routeData.path == routeData.path),
      );

      if (currentState != null) {
        return _PageWrapperResult(currentState);
      }
    }

    // No current route, create a new one
    return _createPageWrapper(
      routeRequest: routeRequest,
      page: routerResult.builder(routeData) as Page,
      routeData: routeData,
      isLastRoute: false,
    );
  }

  /// Called by tab pages to lazily generate their initial routes
  PageWrapper _getSinglePage(_RouteRequest routeRequest) {
    final requestedPath = routeRequest.uri.toString();

    final routerResult = _state.routeMap!.get(requestedPath);
    if (routerResult != null) {
      final routeData = RouteData.fromRouterResult(
        routerResult,
        Uri.parse(requestedPath),
        isReplacement: routeRequest.isReplacement,
      );

      final page = routerResult.builder(routeData);
      _assertIsPage(page, routeData.fullPath);

      final wrapper = _createPageWrapper(
        routeRequest: routeRequest,
        page: routerResult.builder(routeData) as Page,
        routeData: routeData,
        isLastRoute: false,
      );

      if (wrapper is _PageWrapperResult) {
        return wrapper.pageWrapper;
      }

      if (wrapper is _RedirectResult) {
        return _getSinglePage(
          _RouteRequest(
            uri: Uri.parse(wrapper.redirectPath),
            isReplacement: routeRequest.isReplacement,
          ),
        );
      }
    }

    return _TabNotFoundPage(routeRequest);
  }

  _PageResult _createPageWrapper({
    required _RouteRequest routeRequest,
    required Page page,
    required RouteData routeData,
    required bool isLastRoute,
  }) {
    while (page is Guard) {
      if (!page.canNavigate(routeData, _context)) {
        if (page.onNavigationFailed == null) {
          return _NotFoundResult();
        }

        final result = page.onNavigationFailed!(routeData, _context);
        return _createPageWrapper(
          routeRequest: routeRequest,
          page: result,
          routeData: routeData,
          isLastRoute: isLastRoute,
        );
      }

      page = page.builder();
    }

    if (page is NotFound) {
      return _NotFoundResult();
    }

    if (page is Redirect) {
      return _RedirectResult(
          _fillRedirectPathParams(page.redirectPath, routeData));
    }

    if (isLastRoute && page is PageContainer) {
      return _RedirectResult(
        pathContext.join(
          routeRequest.uri.path,
          page.redirectPath,
        ),
      );
    }

    if (isLastRoute && page is PageContainer) {
      return _RedirectResult(
        pathContext.join(
          routeRequest.uri.path,
          page.redirectPath,
        ),
      );
    }

    if (page is StatefulPage) {
      final state = page.createState();

      assert(
        state._debugTypesAreRight(page),
        '${page.runtimeType}.createState must return a subtype of PageState<${page.runtimeType}>, but it returned ${state.runtimeType}.',
      );

      state._page = page;
      state._routemaster = _state.routemaster;
      state._routeData = routeData;
      state.initState();

      return _PageWrapperResult(state);
    }

    // Page is just a standard Flutter page, create a wrapper for it
    return _PageWrapperResult(
      PageWrapper.fromPage(routeData: routeData, page: page),
    );
  }

  String _fillRedirectPathParams(String redirectPath, RouteData routeData) {
    final pathSegments = pathContext.split(redirectPath);
    final mappedSegments = pathSegments.map((segment) => segment.startsWith(':')
        ? routeData.pathParameters[segment.substring(1)] ?? segment
        : segment);
    return pathContext.joinAll(mappedSegments);
  }

  List<PageWrapper> _onUnknownRoute(_RouteRequest routeRequest) {
    final requestedPath = routeRequest.uri;
    final fullPath = requestedPath.toString();
    final result = _state.routeMap!.onUnknownRoute(fullPath);

    _assertIsPage(result, fullPath);

    if (result is Redirect) {
      final redirectResult = _createAllPageWrappers(
        request: _RouteRequest(
          uri: Uri.parse(result.redirectPath),
          isReplacement: routeRequest.isReplacement,
        ),
      );

      if (redirectResult != null) {
        return redirectResult;
      }
    }

    // Return 404 page
    return [
      PageWrapper.fromPage(
        routeData: RouteData.fromUri(
          requestedPath,
          isReplacement: routeRequest.isReplacement,
        ),
        page: result as Page,
      )
    ];
  }

  List<String> _debugCheckRedirectLoop(
      List<String>? redirects, String requestedPath) {
    if (redirects == null) {
      return [requestedPath];
    }

    if (redirects.contains(requestedPath)) {
      redirects.add(requestedPath);
      throw RedirectLoopError(redirects);
    }
    redirects.add(requestedPath);

    return redirects;
  }

  void _didPush(Route route) {
    final page = route.settings;
    final current = _state.stack
        ._getCurrentPages()
        .firstWhereOrNull((e) => e._getOrCreatePage() == page);

    final completer = current?.result?._routeCompleter;
    if (completer != null && !completer.isCompleted) {
      completer.complete(route);
    }
  }
}

/// A union type for results from the page map.
@immutable
abstract class _PageResult {}

class _PageWrapperResult extends _PageResult {
  final PageWrapper pageWrapper;

  _PageWrapperResult(this.pageWrapper);
}

class _NotFoundResult extends _PageResult {}

class _RedirectResult extends _PageResult {
  final String redirectPath;

  _RedirectResult(this.redirectPath);
}

class _PushObserver extends NavigatorObserver {
  final Routemaster routemaster;

  _PushObserver(this.routemaster);

  @override
  void didPush(Route route, Route? previousRoute) {
    routemaster._delegate._didPush(route);
  }
}

/// Used internally so descendent widgets can use `Routemaster.of(context)`.
class _RoutemasterWidget extends InheritedWidget {
  final Routemaster routemaster;
  final RouteData routeData;

  const _RoutemasterWidget({
    required Widget child,
    required this.routemaster,
    required this.routeData,
  }) : super(child: child);

  @override
  bool updateShouldNotify(covariant _RoutemasterWidget oldWidget) {
    return oldWidget.routeData != routeData;
  }
}

/// Maintains the router's state so [RoutemasterDelegate] can be replaced but
/// still maintain its state.
class _RoutemasterState {
  final routemaster = Routemaster._();
  final stack = PageStack();
  RouteMap? routeMap;
  RouteData? currentConfiguration;
  _RouteRequest? pendingNavigation;

  late _PushObserver pushObserver = _PushObserver(routemaster);
}

class _RoutemasterStateTracker extends StatefulWidget {
  final RoutemasterDelegate delegate;
  final Widget Function(BuildContext context) builder;

  const _RoutemasterStateTracker({
    required this.delegate,
    required this.builder,
  });

  @override
  _RoutemasterStateTrackerState createState() {
    return _RoutemasterStateTrackerState();
  }
}

class _RoutemasterStateTrackerState extends State<_RoutemasterStateTracker> {
  @override
  Widget build(BuildContext context) {
    return widget.builder(context);
  }

  @override
  void didChangeDependencies() {
    super.didChangeDependencies();
    widget.delegate._didChangeDependencies(context);
  }

  @override
  void didUpdateWidget(_RoutemasterStateTracker oldWidget) {
    super.didUpdateWidget(oldWidget);

    final oldDelegate = oldWidget.delegate;
    final newDelegate = widget.delegate;

    // Check if delegate has been recreated
    if (oldDelegate != newDelegate) {
      // Update new delegate's state from old delegate's state
      newDelegate._state = oldDelegate._state;
      newDelegate._state.routemaster._delegate = newDelegate;

      newDelegate._rebuildRouter(context);

      WidgetsBinding.instance!.addPostFrameCallback((_) {
        // Dispose after this frame to allow child widgets to unsubscribe
        oldDelegate.dispose();
      });
    }
  }
}

/// Thrown when the router gets in an endless redirect loop due to a
/// misconfigured routing map.
@immutable
class RedirectLoopError extends Error {
  /// A list of paths in the redirect loop.
  final List<String> redirects;

  /// Initializes an error that the router is in an endless redirect loop.
  RedirectLoopError(this.redirects);

  @override
  String toString() {
    return 'Routemaster is stuck in an endless redirect loop:\n\n' +
        redirects
            .take(redirects.length - 1)
            .mapIndexed((i, path1) =>
                "  * '$path1' redirected to '${redirects[i + 1]}'")
            .join('\n') +
        '\n\nThis is an error in your routing map.';
  }
}

class _RouteRequest {
  final Uri uri;
  final bool isReplacement;
  final NavigationResult? result;

  _RouteRequest({
    required this.uri,
    this.isReplacement = false,
    this.result,
  });
}

/// Provides a [Navigator] that shows pages from a [PageStack].
///
/// This widget listens to that stack, and updates the navigator when the pages
/// change.
class PageStackNavigator extends StatefulWidget {
  /// The stack of pages to show in the [Navigator].
  final PageStack stack;

  /// A delegate that decides how pages are animated when they're added or
  /// removed from the [Navigator].
  final TransitionDelegate transitionDelegate;

  /// A list of [NavigatorObserver] that will be passed to the [Navigator].
  final List<NavigatorObserver> observers;

  /// Provides a [Navigator] that shows pages from a [PageStack].
  const PageStackNavigator({
    Key? key,
    required this.stack,
    this.transitionDelegate = const DefaultTransitionDelegate<dynamic>(),
    this.observers = const [],
  }) : super(key: key);

  @override
  PageStackNavigatorState createState() => PageStackNavigatorState();

  /// Retrieves the nearest [PageStackNavigatorState] ancestor.
  static PageStackNavigatorState of(BuildContext context) {
    final state = context.findAncestorStateOfType<PageStackNavigatorState>();
    assert(state != null, "Couldn't find a StackNavigatorState");
    return state!;
  }
}

/// The state for a [PageStackNavigator]. Watches for changes in the stack
/// and rebuilds the [Navigator] when required.
class PageStackNavigatorState extends State<PageStackNavigator> {
  late _StackNavigator _widget;
  late Routemaster _routemaster;

  /// The state for a [PageStackNavigator]. Watches for changes in the stack
  /// and rebuilds the [Navigator] when required.
  PageStackNavigatorState();

  @override
  void initState() {
    super.initState();

    _didUpdateStack(null, widget.stack);
    _updateNavigator();
  }

  @override
  void didUpdateWidget(PageStackNavigator oldWidget) {
    super.didUpdateWidget(oldWidget);

    if (oldWidget.stack != widget.stack) {
      _didUpdateStack(oldWidget.stack, widget.stack);
      _updateNavigator();
    }
  }

  void _didUpdateStack(PageStack? oldStack, PageStack newStack) {
    if (oldStack != null) {
      oldStack.removeListener(_onStackChanged);
    }

    newStack.addListener(_onStackChanged);
  }

  @override
  void dispose() {
    widget.stack.removeListener(_onStackChanged);
    super.dispose();
  }

  @override
  void didChangeDependencies() {
    super.didChangeDependencies();
    _routemaster = Routemaster.of(context);
  }

  void _onStackChanged() {
    setState(() {
      _updateNavigator();
    });
  }

  void _updateDelegate() {
    _routemaster._delegate._markNeedsUpdate();
  }

  void _updateNavigator() {
    _widget = _StackNavigator(
      stack: widget.stack,
      onPopPage: (route, dynamic result) {
        final didPop = widget.stack.onPopPage(route, result);
        if (didPop) {
          _updateDelegate();
        }
        return didPop;
      },
      transitionDelegate: widget.transitionDelegate,
      pages: widget.stack.createPages(),
      observers: [
        _RelayingNavigatorObserver(
          () sync* {
            yield* widget.observers;
            yield* _routemaster._delegate.observers;
            yield _routemaster._delegate._state.pushObserver;
          },
        )
      ],
    );
  }

  @override
  Widget build(BuildContext context) {
    return _widget;
  }

  /// Retrieves the routing data for the given page.
  RouteData? routeDataFor(Page page) {
    return widget.stack._routeMap[page];
  }
}

/// A subclass of [Navigator] that attaches itself to a [PageStack], so that
/// the stack can use [Navigator.maybePop].
///
/// This is to support popping non-[Page] routes.
class _StackNavigator extends Navigator {
  final PageStack stack;

  const _StackNavigator({
    required this.stack,
    Key? key,
    PopPageCallback? onPopPage,
    TransitionDelegate transitionDelegate =
        const DefaultTransitionDelegate<dynamic>(),
    List<Page> pages = const <Page<dynamic>>[],
    List<NavigatorObserver> observers = const <NavigatorObserver>[],
  }) : super(
          key: key,
          onPopPage: onPopPage,
          transitionDelegate: transitionDelegate,
          pages: pages,
          observers: observers,
        );

  @override
  NavigatorState createState() {
    return _StackNavigatorState();
  }
}

class _StackNavigatorState extends NavigatorState {
  @override
  void initState() {
    super.initState();
    (widget as _StackNavigator).stack._attachedNavigator = this;
  }

  @override
  void dispose() {
    (widget as _StackNavigator).stack._attachedNavigator = null;
    super.dispose();
  }
}

void _assertIsPage(RouteSettings page, String route) {
  assert(
    page is Page,
    "Route builders must return a Page object. The route builder for '$route' instead returned an object of type '${page.runtimeType}'.",
  );
}<|MERGE_RESOLUTION|>--- conflicted
+++ resolved
@@ -5,7 +5,6 @@
 export 'src/pages/transition_page.dart';
 
 import 'dart:async';
-import 'dart:developer';
 import 'package:flutter/cupertino.dart';
 import 'package:flutter/foundation.dart';
 import 'package:flutter/material.dart';
@@ -21,10 +20,7 @@
 part 'src/pages/tab_pages.dart';
 part 'src/pages/basic_pages.dart';
 part 'src/pages/stack_page.dart';
-<<<<<<< HEAD
 part 'src/pages/flow_page.dart';
-=======
->>>>>>> 22a7d695
 part 'src/observers.dart';
 part 'src/route_data.dart';
 
@@ -619,24 +615,6 @@
       );
 
       // Get a page wrapper object for the current route
-<<<<<<< HEAD
-      final page = routerData.builder(routeData);
-      _assertIsPage(page, routeData.fullPath);
-
-      final current = isLastRoute
-          ? _createPageWrapper(
-              routeRequest: request,
-              page: page as Page,
-              routeData: routeData,
-              isLastRoute: true,
-            )
-          : _getOrCreatePageWrapper(
-              routeRequest: request,
-              routeData: routeData,
-              currentRoutes: currentRoutes,
-              routerResult: routerData,
-            );
-=======
       late final _PageResult current;
       if (isLastRoute) {
         final page = routerData.builder(routeData);
@@ -655,7 +633,6 @@
           routerResult: routerData,
         );
       }
->>>>>>> 22a7d695
 
       if (current is _PageWrapperResult) {
         final page = current.pageWrapper;
