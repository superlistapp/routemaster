import 'package:flutter/cupertino.dart';
import 'package:flutter/material.dart';
import 'package:flutter/services.dart';
import 'package:routemaster/routemaster.dart';
import 'package:provider/provider.dart';
import 'package:mobile_app/pages/login_page.dart';
import 'app_state/app_state.dart';
import 'custom_page.dart';
import 'pages/bottom_navigation_bar_page.dart';
import 'pages/bottom_sheet.dart';
<<<<<<< HEAD
import 'pages/custom_flow_page.dart';
=======
>>>>>>> 22a7d695
import 'pages/home_page.dart';
import 'pages/settings_page.dart';
import 'pages/search_page.dart';
import 'pages/feed_page.dart';
import 'pages/notifications_page.dart';
import 'pages/tab_bar_page.dart';

void main() {
  Routemaster.setPathUrlStrategy();
  runApp(MyApp());
}

/// Title observer that updates the app's title when the route changes
/// This shows in a browser tab's title.
class TitleObserver extends RoutemasterObserver {
  @override
  void didChangeRoute(RouteData routeData, Page page) {
    if (page.name != null) {
      SystemChrome.setApplicationSwitcherDescription(
        ApplicationSwitcherDescription(
          label: page.name,
          primaryColor: 0xFF00FF00,
        ),
      );
    }
  }
}

class MyApp extends StatelessWidget {
  @override
  Widget build(BuildContext context) {
    return ChangeNotifierProvider(
      create: (_) => AppState(),
      child: Builder(
        builder: (context) {
          return MaterialApp.router(
            title: 'Routemaster Demo',
            routeInformationParser: RoutemasterParser(),
            routerDelegate: RoutemasterDelegate(
              observers: [TitleObserver()],
              routesBuilder: (context) {
                // We swap out the routing map at runtime based on app state
                final appState = Provider.of<AppState>(context);
                final isLoggedIn = appState.isLoggedIn;
                return isLoggedIn
                    ? _buildRouteMap(appState)
                    : loggedOutRouteMap;
              },
            ),
          );
        },
      ),
    );
  }
}

// This is the logged out route map.
// This only allows the user to navigate to the root path.
// Note: building the route map from methods allows hot reload to work
final loggedOutRouteMap = RouteMap(
  onUnknownRoute: (route) => Redirect('/'),
  routes: {
    '/': (_) => MaterialPage(child: LoginPage()),
  },
);

// This is the real route map - used if the user is logged in.
RouteMap _buildRouteMap(AppState appState) {
  return RouteMap(
    routes: {
      '/': (_) => CupertinoTabPage(
            pageBuilder: (child) => MaterialWithModalsPage(child: child),
            child: HomePage(),
            paths: [
              '/feed',
              '/search',
              if (appState.showBonusTab) '/bonus',
              '/notifications',
              '/settings',
            ],
          ),
      '/feed': (_) => MaterialPage(
            name: 'Feed',
            child: FeedPage(),
          ),
      '/feed/profile/:id': (info) {
        if (info.pathParameters['id'] == '1' ||
            info.pathParameters['id'] == '2') {
          return MaterialPage(
            name: 'Profile',
            child: ProfilePage(
              id: info.pathParameters['id'],
              message: info.queryParameters['message'],
            ),
          );
        }

        return Redirect('/feed');
      },
      '/feed/profile/:id/photo': (info) => FancyAnimationPage(
            child: PhotoPage(id: info.pathParameters['id']),
          ),

      '/search': (_) => MaterialPage(
            name: 'Search',
            child: SearchPage(),
          ),
      '/settings': (_) => MaterialPage(
            name: 'Settings',
            child: SettingsPage(),
          ),

      // Most pages tend to appear only in one place in the app
      // However sometimes you can push them into multiple places.
      '/search/hero': (_) => MaterialPage(child: HeroPage()),
      '/settings/hero': (_) => MaterialPage(child: HeroPage()),

      // This gets really complicated to test out tested scenarios!
      '/notifications': (_) => IndexedPage(
            child: NotificationsPage(),
            paths: ['one', 'two'],
          ),
      '/notifications/one': (_) => MaterialPage(
            name: 'Notifications - One',
            child: NotificationsContentPage(
              message: 'Page one',
            ),
          ),
      '/notifications/two': (_) => MaterialPage(
            name: 'Notifications - Two',
            child: NotificationsContentPage(message: 'Page two'),
          ),
      '/notifications/pushed': (_) => MaterialPage(
            child: MessagePage(message: 'Pushed notifications'),
          ),
      '/tab-bar': (_) => TabPage(
            child: TabBarPage(),
            paths: [
              'one',
              if (appState.showBonusTab) 'bonus',
              'settings',
            ],
          ),
      '/tab-bar/one': (_) => MaterialPage(child: MessagePage(message: 'One')),
      '/tab-bar/bonus': (_) => MaterialPage(
            child: MessagePage(message: 'BONUS!!'),
          ),
      '/tab-bar/settings': (_) => MaterialPage(child: SettingsPage()),
      '/bottom-navigation-bar-replace': (_) => MaterialPage(
            child: BottomNavigationBarReplacementPage(),
          ),
      '/bottom-navigation-bar': (_) => IndexedPage(
            child: BottomNavigationBarPage(),
            paths: ['one', 'two', 'three'],
          ),
      '/bottom-navigation-bar/one': (_) => MaterialPage(
            child: BottomContentPage(),
          ),
      '/bottom-navigation-bar/two': (_) => MaterialPage(
            child: BottomContentPage2(),
          ),
      '/bottom-navigation-bar/three': (_) => MaterialPage(
            child: MessagePage(message: 'Page three'),
          ),
      '/bottom-navigation-bar/threepage': (_) => MaterialPage(
            child: DoubleBackPage(),
          ),
      '/bottom-navigation-bar/replaced': (_) => MaterialPage(
            child: MessagePage(message: 'Replaced'),
          ),
      '/bonus': (_) => MaterialPage(
            child: MessagePage(message: 'You found the bonus page!!!'),
          ),

      '/stack': (_) => StackPage(
            pageBuilder: (child) => BottomSheetPage(child: child),
            child: StackBottomSheetContents(),
<<<<<<< HEAD
            initialPath: 'one',
=======
            defaultPath: 'one',
>>>>>>> 22a7d695
          ),

      '/stack/one': (_) => MaterialPage(child: StackPageOne()),
      '/stack/one/two': (_) => MaterialPage(child: StackPageTwo()),

<<<<<<< HEAD
      '/flow': (_) {
        return FlowPage(
          pageBuilder: (child) => BottomSheetPage(child: child),
          child: FlowBottomSheetContents(),
          paths: ['one', 'two'],
        );
      },

      '/flow/one': (_) => MaterialPage(child: FlowPageOne()),
      '/flow/subpage': (_) => MaterialPage(
            child: MessagePage(message: 'Subpage'),
          ),
      '/flow/two': (route) => MaterialPage(child: FlowPageTwo()),

      '/customflow': (_) {
        return MaterialPage(child: CustomFlowPage());
      },
=======
      '/custom-transitions': (_) => CustomPage(
            child: MessagePage(message: 'Custom transitions'),
          ),
>>>>>>> 22a7d695
    },
  );
}

// For custom animations, just use the existing Flutter [Page] and [Route] objects
class FancyAnimationPage extends Page {
  final Widget child;

  FancyAnimationPage({required this.child});

  @override
  Route createRoute(BuildContext context) {
    return PageRouteBuilder(
      settings: this,
      pageBuilder: (context, animation, animation2) {
        final tween = Tween(begin: 0.0, end: 1.0);
        final curveTween = CurveTween(curve: Curves.easeInOut);

        return FadeTransition(
          opacity: animation.drive(curveTween).drive(tween),
          child: child,
        );
      },
    );
  }
}<|MERGE_RESOLUTION|>--- conflicted
+++ resolved
@@ -8,10 +8,6 @@
 import 'custom_page.dart';
 import 'pages/bottom_navigation_bar_page.dart';
 import 'pages/bottom_sheet.dart';
-<<<<<<< HEAD
-import 'pages/custom_flow_page.dart';
-=======
->>>>>>> 22a7d695
 import 'pages/home_page.dart';
 import 'pages/settings_page.dart';
 import 'pages/search_page.dart';
@@ -189,39 +185,15 @@
       '/stack': (_) => StackPage(
             pageBuilder: (child) => BottomSheetPage(child: child),
             child: StackBottomSheetContents(),
-<<<<<<< HEAD
-            initialPath: 'one',
-=======
             defaultPath: 'one',
->>>>>>> 22a7d695
           ),
 
       '/stack/one': (_) => MaterialPage(child: StackPageOne()),
       '/stack/one/two': (_) => MaterialPage(child: StackPageTwo()),
 
-<<<<<<< HEAD
-      '/flow': (_) {
-        return FlowPage(
-          pageBuilder: (child) => BottomSheetPage(child: child),
-          child: FlowBottomSheetContents(),
-          paths: ['one', 'two'],
-        );
-      },
-
-      '/flow/one': (_) => MaterialPage(child: FlowPageOne()),
-      '/flow/subpage': (_) => MaterialPage(
-            child: MessagePage(message: 'Subpage'),
-          ),
-      '/flow/two': (route) => MaterialPage(child: FlowPageTwo()),
-
-      '/customflow': (_) {
-        return MaterialPage(child: CustomFlowPage());
-      },
-=======
       '/custom-transitions': (_) => CustomPage(
             child: MessagePage(message: 'Custom transitions'),
           ),
->>>>>>> 22a7d695
     },
   );
 }
